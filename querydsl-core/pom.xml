--- conflicted
+++ resolved
@@ -5,11 +5,7 @@
   <parent>
     <groupId>com.mysema.querydsl</groupId>
     <artifactId>querydsl-root</artifactId>
-<<<<<<< HEAD
-    <version>3.3.3.BUILD-SNAPSHOT</version>
-=======
     <version>3.3.4.BUILD-SNAPSHOT</version>
->>>>>>> 2c23b2ef
     <relativePath>../querydsl-root/pom.xml</relativePath> 
   </parent>
 
@@ -48,10 +44,6 @@
       <groupId>com.infradna.tool</groupId>
       <artifactId>bridge-method-annotation</artifactId>
       <version>${bridge-method.version}</version>
-<<<<<<< HEAD
-      <optional>true</optional>
-=======
->>>>>>> 2c23b2ef
       <exclusions>
         <exclusion>
           <groupId>org.jenkins-ci</groupId>
