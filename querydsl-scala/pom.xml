<?xml version="1.0" encoding="UTF-8"?>
<project xsi:schemaLocation="http://maven.apache.org/POM/4.0.0 http://maven.apache.org/maven-v4_0_0.xsd" xmlns="http://maven.apache.org/POM/4.0.0" xmlns:xsi="http://www.w3.org/2001/XMLSchema-instance">
  <modelVersion>4.0.0</modelVersion>

  <parent>
    <groupId>com.mysema.querydsl</groupId>
    <artifactId>querydsl-root</artifactId>
<<<<<<< HEAD
    <version>3.3.3.BUILD-SNAPSHOT</version>
=======
    <version>3.3.4.BUILD-SNAPSHOT</version>
>>>>>>> 2c23b2ef
    <relativePath>../querydsl-root/pom.xml</relativePath> 
  </parent>

  <groupId>com.mysema.querydsl</groupId>
  <artifactId>querydsl-scala</artifactId>
  <name>Querydsl - Scala support</name>
  <packaging>jar</packaging>
  
  <properties>
    <character.encoding>UTF-8</character.encoding>

    <scala.version>2.10</scala.version>
    <scala.full.version>2.10.0</scala.full.version>
    <hibernate.version>3.5.1-Final</hibernate.version>
    <hibernate.validator.version>4.0.2.GA</hibernate.validator.version>
  </properties>
  
  <dependencies>   
    <dependency>
      <groupId>com.mysema.querydsl</groupId>
      <artifactId>querydsl-core</artifactId>
      <version>${project.version}</version>
    </dependency>
    <dependency>
      <groupId>org.scala-lang</groupId>
      <artifactId>scala-library</artifactId>
      <version>${scala.full.version}</version>
      <scope>provided</scope>
    </dependency>
      <dependency>
      <groupId>org.scala-lang</groupId>
      <artifactId>scala-compiler</artifactId>
      <version>${scala.full.version}</version>
      <scope>test</scope>
    </dependency>
    
    <!-- provided -->
    <dependency>
      <groupId>com.mysema.querydsl</groupId>
      <artifactId>querydsl-sql</artifactId>
      <version>${project.version}</version>
      <scope>provided</scope>
    </dependency>
    <dependency>
      <groupId>com.mysema.querydsl</groupId>
      <artifactId>querydsl-sql-codegen</artifactId>
      <version>${project.version}</version>
      <scope>provided</scope>
    </dependency>
    
    <!-- test -->
    <dependency>
      <groupId>com.mysema.querydsl</groupId>
      <artifactId>querydsl-core</artifactId>
      <version>${project.version}</version>
      <scope>test</scope>
      <type>test-jar</type>
    </dependency>
        
    <dependency>
      <groupId>com.mysema.querydsl</groupId>
      <artifactId>querydsl-jpa</artifactId>
      <version>${project.version}</version>
      <scope>test</scope>
    </dependency>                             
        
    <dependency>
      <groupId>org.hibernate</groupId>
      <artifactId>hibernate-annotations</artifactId>
      <version>${hibernate.version}</version>
      <exclusions>
        <exclusion>
          <groupId>cglib</groupId>
          <artifactId>cglib</artifactId>
        </exclusion>
        <exclusion>
          <groupId>asm</groupId>
          <artifactId>asm</artifactId>
        </exclusion>
      </exclusions>      
      <scope>test</scope>      
    </dependency>   
    <dependency>
      <groupId>org.hibernate</groupId>
      <artifactId>hibernate-entitymanager</artifactId>
      <version>${hibernate.version}</version>
      <scope>test</scope>
    </dependency>
    <dependency>
      <groupId>org.hibernate</groupId>
      <artifactId>hibernate-validator</artifactId>
      <version>${hibernate.validator.version}</version>
      <scope>test</scope>
    </dependency>       
    
    <dependency>
      <groupId>org.hsqldb</groupId>
      <artifactId>hsqldb</artifactId>
      <version>${hsqldb.version}</version>
      <scope>test</scope>
    </dependency>
    <dependency>
      <groupId>com.h2database</groupId>
      <artifactId>h2</artifactId>
      <version>${h2.version}</version>
      <scope>test</scope>
    </dependency>
    
    <dependency>
      <groupId>org.slf4j</groupId>
      <artifactId>slf4j-log4j12</artifactId>
      <scope>provided</scope>      
    </dependency>      
    
  </dependencies>
  
  <build>
    <sourceDirectory>src/main/scala</sourceDirectory>
    <testSourceDirectory>src/test/scala</testSourceDirectory>
    <plugins>
      <plugin>
        <groupId>net.alchim31.maven</groupId>
        <artifactId>scala-maven-plugin</artifactId>
        <version>3.1.3</version>
        <configuration>
          <charset>${character.encoding}</charset>
          <scalaVersion>${scala.full.version}</scalaVersion>
          <args>
            <arg>-encoding</arg>
            <arg>${character.encoding}</arg>
            <!-- <arg>-target:jvm-1.6</arg> -->
            <arg>-unchecked</arg>
            <arg>-deprecation</arg>
            <!-- <arg>-feature</arg> -->
            <!-- <arg>-explaintypes</arg> -->
            <!-- <arg>-verbose</arg> -->
            <!-- <arg>-optimise</arg> -->
            <!-- <arg>-language:implicitConversions</arg> -->
          </args>
          <!-- <recompileMode>incremental</recompileMode> -->
          <!-- <useZincServer>true</useZincServer> -->
        </configuration>
        <executions>
          <execution>
            <id>scala-compile</id>
            <phase>compile</phase>
            <goals>
              <goal>compile</goal>
            </goals>
          </execution>
          <execution>
            <id>scala-test-compile</id>
            <phase>test-compile</phase>
            <goals>
              <goal>testCompile</goal>
            </goals>
          </execution>
        </executions>
        <dependencies>
          <dependency>
            <groupId>org.scala-lang</groupId>
            <artifactId>scala-compiler</artifactId>
            <version>${scala.full.version}</version>
          </dependency>
        </dependencies>
      </plugin>
    <!--
      <plugin>
        <groupId>com.mysema.querydsl</groupId>
        <artifactId>querydsl-maven-plugin</artifactId>
        <version>${project.version}</version>
        <configuration>
          <testClasspath>true</testClasspath>
          <targetFolder>target/genericExporter</targetFolder>
          <scala>true</scala>
          <packages>
            <package>com.mysema.query.scala</package>
          </packages>
        </configuration>
        <dependencies>
          <dependency>
            <groupId>com.mysema.querydsl</groupId>
            <artifactId>querydsl-scala</artifactId>
            <version>${project.version}</version>
          </dependency>
          <dependency>
            <groupId>org.scala-lang</groupId>
            <artifactId>scala-library</artifactId>
            <version>${scala.full.version}</version>
          </dependency>
        </dependencies>
      </plugin>    
    -->
      <plugin>
        <groupId>org.apache.maven.plugins</groupId>
        <artifactId>maven-surefire-plugin</artifactId>
        <configuration>
            <argLine>-Xss2m</argLine>
        </configuration>                
      </plugin>      
      
      <plugin>
        <groupId>org.apache.maven.plugins</groupId>
        <artifactId>maven-eclipse-plugin</artifactId>
        <version>2.8</version>
        <configuration>
          <projectnatures>
            <projectnature>ch.epfl.lamp.sdt.core.scalanature</projectnature>
            <projectnature>org.eclipse.jdt.core.javanature</projectnature>
          </projectnatures>
          <buildcommands>
            <buildcommand>ch.epfl.lamp.sdt.core.scalabuilder</buildcommand>
          </buildcommands>
          <classpathContainers>
            <classpathContainer>ch.epfl.lamp.sdt.launching.SCALA_CONTAINER</classpathContainer>
            <classpathContainer>org.eclipse.jdt.launching.JRE_CONTAINER</classpathContainer>
          </classpathContainers>
          <excludes>
            <exclude>org.scala-lang:scala-library</exclude>
            <!-- 
            <exclude>org.scala-lang:scala-compiler</exclude>
             -->
          </excludes>
          <sourceIncludes>
            <sourceInclude>**/*.scala</sourceInclude>
            <sourceInclude>**/*.java</sourceInclude>
          </sourceIncludes>
        </configuration>
      </plugin>
    </plugins>
    <pluginManagement>
      <plugins>
        <!--This plugin's configuration is used to store Eclipse m2e settings only. It has no influence on the Maven build itself.-->
        <plugin>
          <groupId>org.eclipse.m2e</groupId>
          <artifactId>lifecycle-mapping</artifactId>
          <version>1.0.0</version>
          <configuration>
            <lifecycleMappingMetadata>
              <pluginExecutions>
                <pluginExecution>
                  <pluginExecutionFilter>
                    <groupId>net.alchim31.maven</groupId>
                    <artifactId>scala-maven-plugin</artifactId>
                    <versionRange>[3.0.0,)</versionRange>
                    <goals>
                      <goal>compile</goal>
                      <goal>testCompile</goal>
                    </goals>
                  </pluginExecutionFilter>
                  <action>
                    <ignore/>
                  </action>
                </pluginExecution>
              </pluginExecutions>
            </lifecycleMappingMetadata>
          </configuration>
        </plugin>
      </plugins>
    </pluginManagement>
  </build>
</project>
<|MERGE_RESOLUTION|>--- conflicted
+++ resolved
@@ -1,274 +1,270 @@
-<?xml version="1.0" encoding="UTF-8"?>
-<project xsi:schemaLocation="http://maven.apache.org/POM/4.0.0 http://maven.apache.org/maven-v4_0_0.xsd" xmlns="http://maven.apache.org/POM/4.0.0" xmlns:xsi="http://www.w3.org/2001/XMLSchema-instance">
-  <modelVersion>4.0.0</modelVersion>
-
-  <parent>
-    <groupId>com.mysema.querydsl</groupId>
-    <artifactId>querydsl-root</artifactId>
-<<<<<<< HEAD
-    <version>3.3.3.BUILD-SNAPSHOT</version>
-=======
-    <version>3.3.4.BUILD-SNAPSHOT</version>
->>>>>>> 2c23b2ef
-    <relativePath>../querydsl-root/pom.xml</relativePath> 
-  </parent>
-
-  <groupId>com.mysema.querydsl</groupId>
-  <artifactId>querydsl-scala</artifactId>
-  <name>Querydsl - Scala support</name>
-  <packaging>jar</packaging>
-  
-  <properties>
-    <character.encoding>UTF-8</character.encoding>
-
-    <scala.version>2.10</scala.version>
-    <scala.full.version>2.10.0</scala.full.version>
-    <hibernate.version>3.5.1-Final</hibernate.version>
-    <hibernate.validator.version>4.0.2.GA</hibernate.validator.version>
-  </properties>
-  
-  <dependencies>   
-    <dependency>
-      <groupId>com.mysema.querydsl</groupId>
-      <artifactId>querydsl-core</artifactId>
-      <version>${project.version}</version>
-    </dependency>
-    <dependency>
-      <groupId>org.scala-lang</groupId>
-      <artifactId>scala-library</artifactId>
-      <version>${scala.full.version}</version>
-      <scope>provided</scope>
-    </dependency>
-      <dependency>
-      <groupId>org.scala-lang</groupId>
-      <artifactId>scala-compiler</artifactId>
-      <version>${scala.full.version}</version>
-      <scope>test</scope>
-    </dependency>
-    
-    <!-- provided -->
-    <dependency>
-      <groupId>com.mysema.querydsl</groupId>
-      <artifactId>querydsl-sql</artifactId>
-      <version>${project.version}</version>
-      <scope>provided</scope>
-    </dependency>
-    <dependency>
-      <groupId>com.mysema.querydsl</groupId>
-      <artifactId>querydsl-sql-codegen</artifactId>
-      <version>${project.version}</version>
-      <scope>provided</scope>
-    </dependency>
-    
-    <!-- test -->
-    <dependency>
-      <groupId>com.mysema.querydsl</groupId>
-      <artifactId>querydsl-core</artifactId>
-      <version>${project.version}</version>
-      <scope>test</scope>
-      <type>test-jar</type>
-    </dependency>
-        
-    <dependency>
-      <groupId>com.mysema.querydsl</groupId>
-      <artifactId>querydsl-jpa</artifactId>
-      <version>${project.version}</version>
-      <scope>test</scope>
-    </dependency>                             
-        
-    <dependency>
-      <groupId>org.hibernate</groupId>
-      <artifactId>hibernate-annotations</artifactId>
-      <version>${hibernate.version}</version>
-      <exclusions>
-        <exclusion>
-          <groupId>cglib</groupId>
-          <artifactId>cglib</artifactId>
-        </exclusion>
-        <exclusion>
-          <groupId>asm</groupId>
-          <artifactId>asm</artifactId>
-        </exclusion>
-      </exclusions>      
-      <scope>test</scope>      
-    </dependency>   
-    <dependency>
-      <groupId>org.hibernate</groupId>
-      <artifactId>hibernate-entitymanager</artifactId>
-      <version>${hibernate.version}</version>
-      <scope>test</scope>
-    </dependency>
-    <dependency>
-      <groupId>org.hibernate</groupId>
-      <artifactId>hibernate-validator</artifactId>
-      <version>${hibernate.validator.version}</version>
-      <scope>test</scope>
-    </dependency>       
-    
-    <dependency>
-      <groupId>org.hsqldb</groupId>
-      <artifactId>hsqldb</artifactId>
-      <version>${hsqldb.version}</version>
-      <scope>test</scope>
-    </dependency>
-    <dependency>
-      <groupId>com.h2database</groupId>
-      <artifactId>h2</artifactId>
-      <version>${h2.version}</version>
-      <scope>test</scope>
-    </dependency>
-    
-    <dependency>
-      <groupId>org.slf4j</groupId>
-      <artifactId>slf4j-log4j12</artifactId>
-      <scope>provided</scope>      
-    </dependency>      
-    
-  </dependencies>
-  
-  <build>
-    <sourceDirectory>src/main/scala</sourceDirectory>
-    <testSourceDirectory>src/test/scala</testSourceDirectory>
-    <plugins>
-      <plugin>
-        <groupId>net.alchim31.maven</groupId>
-        <artifactId>scala-maven-plugin</artifactId>
-        <version>3.1.3</version>
-        <configuration>
-          <charset>${character.encoding}</charset>
-          <scalaVersion>${scala.full.version}</scalaVersion>
-          <args>
-            <arg>-encoding</arg>
-            <arg>${character.encoding}</arg>
-            <!-- <arg>-target:jvm-1.6</arg> -->
-            <arg>-unchecked</arg>
-            <arg>-deprecation</arg>
-            <!-- <arg>-feature</arg> -->
-            <!-- <arg>-explaintypes</arg> -->
-            <!-- <arg>-verbose</arg> -->
-            <!-- <arg>-optimise</arg> -->
-            <!-- <arg>-language:implicitConversions</arg> -->
-          </args>
-          <!-- <recompileMode>incremental</recompileMode> -->
-          <!-- <useZincServer>true</useZincServer> -->
-        </configuration>
-        <executions>
-          <execution>
-            <id>scala-compile</id>
-            <phase>compile</phase>
-            <goals>
-              <goal>compile</goal>
-            </goals>
-          </execution>
-          <execution>
-            <id>scala-test-compile</id>
-            <phase>test-compile</phase>
-            <goals>
-              <goal>testCompile</goal>
-            </goals>
-          </execution>
-        </executions>
-        <dependencies>
-          <dependency>
-            <groupId>org.scala-lang</groupId>
-            <artifactId>scala-compiler</artifactId>
-            <version>${scala.full.version}</version>
-          </dependency>
-        </dependencies>
-      </plugin>
-    <!--
-      <plugin>
-        <groupId>com.mysema.querydsl</groupId>
-        <artifactId>querydsl-maven-plugin</artifactId>
-        <version>${project.version}</version>
-        <configuration>
-          <testClasspath>true</testClasspath>
-          <targetFolder>target/genericExporter</targetFolder>
-          <scala>true</scala>
-          <packages>
-            <package>com.mysema.query.scala</package>
-          </packages>
-        </configuration>
-        <dependencies>
-          <dependency>
-            <groupId>com.mysema.querydsl</groupId>
-            <artifactId>querydsl-scala</artifactId>
-            <version>${project.version}</version>
-          </dependency>
-          <dependency>
-            <groupId>org.scala-lang</groupId>
-            <artifactId>scala-library</artifactId>
-            <version>${scala.full.version}</version>
-          </dependency>
-        </dependencies>
-      </plugin>    
-    -->
-      <plugin>
-        <groupId>org.apache.maven.plugins</groupId>
-        <artifactId>maven-surefire-plugin</artifactId>
-        <configuration>
-            <argLine>-Xss2m</argLine>
-        </configuration>                
-      </plugin>      
-      
-      <plugin>
-        <groupId>org.apache.maven.plugins</groupId>
-        <artifactId>maven-eclipse-plugin</artifactId>
-        <version>2.8</version>
-        <configuration>
-          <projectnatures>
-            <projectnature>ch.epfl.lamp.sdt.core.scalanature</projectnature>
-            <projectnature>org.eclipse.jdt.core.javanature</projectnature>
-          </projectnatures>
-          <buildcommands>
-            <buildcommand>ch.epfl.lamp.sdt.core.scalabuilder</buildcommand>
-          </buildcommands>
-          <classpathContainers>
-            <classpathContainer>ch.epfl.lamp.sdt.launching.SCALA_CONTAINER</classpathContainer>
-            <classpathContainer>org.eclipse.jdt.launching.JRE_CONTAINER</classpathContainer>
-          </classpathContainers>
-          <excludes>
-            <exclude>org.scala-lang:scala-library</exclude>
-            <!-- 
-            <exclude>org.scala-lang:scala-compiler</exclude>
-             -->
-          </excludes>
-          <sourceIncludes>
-            <sourceInclude>**/*.scala</sourceInclude>
-            <sourceInclude>**/*.java</sourceInclude>
-          </sourceIncludes>
-        </configuration>
-      </plugin>
-    </plugins>
-    <pluginManagement>
-      <plugins>
-        <!--This plugin's configuration is used to store Eclipse m2e settings only. It has no influence on the Maven build itself.-->
-        <plugin>
-          <groupId>org.eclipse.m2e</groupId>
-          <artifactId>lifecycle-mapping</artifactId>
-          <version>1.0.0</version>
-          <configuration>
-            <lifecycleMappingMetadata>
-              <pluginExecutions>
-                <pluginExecution>
-                  <pluginExecutionFilter>
-                    <groupId>net.alchim31.maven</groupId>
-                    <artifactId>scala-maven-plugin</artifactId>
-                    <versionRange>[3.0.0,)</versionRange>
-                    <goals>
-                      <goal>compile</goal>
-                      <goal>testCompile</goal>
-                    </goals>
-                  </pluginExecutionFilter>
-                  <action>
-                    <ignore/>
-                  </action>
-                </pluginExecution>
-              </pluginExecutions>
-            </lifecycleMappingMetadata>
-          </configuration>
-        </plugin>
-      </plugins>
-    </pluginManagement>
-  </build>
-</project>
+<?xml version="1.0" encoding="UTF-8"?>
+<project xsi:schemaLocation="http://maven.apache.org/POM/4.0.0 http://maven.apache.org/maven-v4_0_0.xsd" xmlns="http://maven.apache.org/POM/4.0.0" xmlns:xsi="http://www.w3.org/2001/XMLSchema-instance">
+  <modelVersion>4.0.0</modelVersion>
+
+  <parent>
+    <groupId>com.mysema.querydsl</groupId>
+    <artifactId>querydsl-root</artifactId>
+    <version>3.3.4.BUILD-SNAPSHOT</version>
+    <relativePath>../querydsl-root/pom.xml</relativePath> 
+  </parent>
+
+  <groupId>com.mysema.querydsl</groupId>
+  <artifactId>querydsl-scala</artifactId>
+  <name>Querydsl - Scala support</name>
+  <packaging>jar</packaging>
+  
+  <properties>
+    <character.encoding>UTF-8</character.encoding>
+
+    <scala.version>2.10</scala.version>
+    <scala.full.version>2.10.0</scala.full.version>
+    <hibernate.version>3.5.1-Final</hibernate.version>
+    <hibernate.validator.version>4.0.2.GA</hibernate.validator.version>
+  </properties>
+  
+  <dependencies>   
+    <dependency>
+      <groupId>com.mysema.querydsl</groupId>
+      <artifactId>querydsl-core</artifactId>
+      <version>${project.version}</version>
+    </dependency>
+    <dependency>
+      <groupId>org.scala-lang</groupId>
+      <artifactId>scala-library</artifactId>
+      <version>${scala.full.version}</version>
+      <scope>provided</scope>
+    </dependency>
+      <dependency>
+      <groupId>org.scala-lang</groupId>
+      <artifactId>scala-compiler</artifactId>
+      <version>${scala.full.version}</version>
+      <scope>test</scope>
+    </dependency>
+    
+    <!-- provided -->
+    <dependency>
+      <groupId>com.mysema.querydsl</groupId>
+      <artifactId>querydsl-sql</artifactId>
+      <version>${project.version}</version>
+      <scope>provided</scope>
+    </dependency>
+    <dependency>
+      <groupId>com.mysema.querydsl</groupId>
+      <artifactId>querydsl-sql-codegen</artifactId>
+      <version>${project.version}</version>
+      <scope>provided</scope>
+    </dependency>
+    
+    <!-- test -->
+    <dependency>
+      <groupId>com.mysema.querydsl</groupId>
+      <artifactId>querydsl-core</artifactId>
+      <version>${project.version}</version>
+      <scope>test</scope>
+      <type>test-jar</type>
+    </dependency>
+        
+    <dependency>
+      <groupId>com.mysema.querydsl</groupId>
+      <artifactId>querydsl-jpa</artifactId>
+      <version>${project.version}</version>
+      <scope>test</scope>
+    </dependency>                             
+        
+    <dependency>
+      <groupId>org.hibernate</groupId>
+      <artifactId>hibernate-annotations</artifactId>
+      <version>${hibernate.version}</version>
+      <exclusions>
+        <exclusion>
+          <groupId>cglib</groupId>
+          <artifactId>cglib</artifactId>
+        </exclusion>
+        <exclusion>
+          <groupId>asm</groupId>
+          <artifactId>asm</artifactId>
+        </exclusion>
+      </exclusions>      
+      <scope>test</scope>      
+    </dependency>   
+    <dependency>
+      <groupId>org.hibernate</groupId>
+      <artifactId>hibernate-entitymanager</artifactId>
+      <version>${hibernate.version}</version>
+      <scope>test</scope>
+    </dependency>
+    <dependency>
+      <groupId>org.hibernate</groupId>
+      <artifactId>hibernate-validator</artifactId>
+      <version>${hibernate.validator.version}</version>
+      <scope>test</scope>
+    </dependency>       
+    
+    <dependency>
+      <groupId>org.hsqldb</groupId>
+      <artifactId>hsqldb</artifactId>
+      <version>${hsqldb.version}</version>
+      <scope>test</scope>
+    </dependency>
+    <dependency>
+      <groupId>com.h2database</groupId>
+      <artifactId>h2</artifactId>
+      <version>${h2.version}</version>
+      <scope>test</scope>
+    </dependency>
+    
+    <dependency>
+      <groupId>org.slf4j</groupId>
+      <artifactId>slf4j-log4j12</artifactId>
+      <scope>provided</scope>      
+    </dependency>      
+    
+  </dependencies>
+  
+  <build>
+    <sourceDirectory>src/main/scala</sourceDirectory>
+    <testSourceDirectory>src/test/scala</testSourceDirectory>
+    <plugins>
+      <plugin>
+        <groupId>net.alchim31.maven</groupId>
+        <artifactId>scala-maven-plugin</artifactId>
+        <version>3.1.3</version>
+        <configuration>
+          <charset>${character.encoding}</charset>
+          <scalaVersion>${scala.full.version}</scalaVersion>
+          <args>
+            <arg>-encoding</arg>
+            <arg>${character.encoding}</arg>
+            <!-- <arg>-target:jvm-1.6</arg> -->
+            <arg>-unchecked</arg>
+            <arg>-deprecation</arg>
+            <!-- <arg>-feature</arg> -->
+            <!-- <arg>-explaintypes</arg> -->
+            <!-- <arg>-verbose</arg> -->
+            <!-- <arg>-optimise</arg> -->
+            <!-- <arg>-language:implicitConversions</arg> -->
+          </args>
+          <!-- <recompileMode>incremental</recompileMode> -->
+          <!-- <useZincServer>true</useZincServer> -->
+        </configuration>
+        <executions>
+          <execution>
+            <id>scala-compile</id>
+            <phase>compile</phase>
+            <goals>
+              <goal>compile</goal>
+            </goals>
+          </execution>
+          <execution>
+            <id>scala-test-compile</id>
+            <phase>test-compile</phase>
+            <goals>
+              <goal>testCompile</goal>
+            </goals>
+          </execution>
+        </executions>
+        <dependencies>
+          <dependency>
+            <groupId>org.scala-lang</groupId>
+            <artifactId>scala-compiler</artifactId>
+            <version>${scala.full.version}</version>
+          </dependency>
+        </dependencies>
+      </plugin>
+    <!--
+      <plugin>
+        <groupId>com.mysema.querydsl</groupId>
+        <artifactId>querydsl-maven-plugin</artifactId>
+        <version>${project.version}</version>
+        <configuration>
+          <testClasspath>true</testClasspath>
+          <targetFolder>target/genericExporter</targetFolder>
+          <scala>true</scala>
+          <packages>
+            <package>com.mysema.query.scala</package>
+          </packages>
+        </configuration>
+        <dependencies>
+          <dependency>
+            <groupId>com.mysema.querydsl</groupId>
+            <artifactId>querydsl-scala</artifactId>
+            <version>${project.version}</version>
+          </dependency>
+          <dependency>
+            <groupId>org.scala-lang</groupId>
+            <artifactId>scala-library</artifactId>
+            <version>${scala.full.version}</version>
+          </dependency>
+        </dependencies>
+      </plugin>    
+    -->
+      <plugin>
+        <groupId>org.apache.maven.plugins</groupId>
+        <artifactId>maven-surefire-plugin</artifactId>
+        <configuration>
+            <argLine>-Xss2m</argLine>
+        </configuration>                
+      </plugin>      
+      
+      <plugin>
+        <groupId>org.apache.maven.plugins</groupId>
+        <artifactId>maven-eclipse-plugin</artifactId>
+        <version>2.8</version>
+        <configuration>
+          <projectnatures>
+            <projectnature>ch.epfl.lamp.sdt.core.scalanature</projectnature>
+            <projectnature>org.eclipse.jdt.core.javanature</projectnature>
+          </projectnatures>
+          <buildcommands>
+            <buildcommand>ch.epfl.lamp.sdt.core.scalabuilder</buildcommand>
+          </buildcommands>
+          <classpathContainers>
+            <classpathContainer>ch.epfl.lamp.sdt.launching.SCALA_CONTAINER</classpathContainer>
+            <classpathContainer>org.eclipse.jdt.launching.JRE_CONTAINER</classpathContainer>
+          </classpathContainers>
+          <excludes>
+            <exclude>org.scala-lang:scala-library</exclude>
+            <!-- 
+            <exclude>org.scala-lang:scala-compiler</exclude>
+             -->
+          </excludes>
+          <sourceIncludes>
+            <sourceInclude>**/*.scala</sourceInclude>
+            <sourceInclude>**/*.java</sourceInclude>
+          </sourceIncludes>
+        </configuration>
+      </plugin>
+    </plugins>
+    <pluginManagement>
+      <plugins>
+        <!--This plugin's configuration is used to store Eclipse m2e settings only. It has no influence on the Maven build itself.-->
+        <plugin>
+          <groupId>org.eclipse.m2e</groupId>
+          <artifactId>lifecycle-mapping</artifactId>
+          <version>1.0.0</version>
+          <configuration>
+            <lifecycleMappingMetadata>
+              <pluginExecutions>
+                <pluginExecution>
+                  <pluginExecutionFilter>
+                    <groupId>net.alchim31.maven</groupId>
+                    <artifactId>scala-maven-plugin</artifactId>
+                    <versionRange>[3.0.0,)</versionRange>
+                    <goals>
+                      <goal>compile</goal>
+                      <goal>testCompile</goal>
+                    </goals>
+                  </pluginExecutionFilter>
+                  <action>
+                    <ignore/>
+                  </action>
+                </pluginExecution>
+              </pluginExecutions>
+            </lifecycleMappingMetadata>
+          </configuration>
+        </plugin>
+      </plugins>
+    </pluginManagement>
+  </build>
+</project>