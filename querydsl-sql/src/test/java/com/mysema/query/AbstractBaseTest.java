--- conflicted
+++ resolved
@@ -13,14 +13,7 @@
  */
 package com.mysema.query;
 
-<<<<<<< HEAD
-import static org.junit.Assert.assertEquals;
-
-import java.sql.Connection;
 import java.util.List;
-
-=======
->>>>>>> 2c23b2ef
 import javax.annotation.Nullable;
 import java.sql.Connection;
 import java.util.List;
@@ -32,15 +25,11 @@
 import com.mysema.query.sql.dml.SQLUpdateClause;
 import com.mysema.query.sql.mysql.MySQLReplaceClause;
 import com.mysema.query.sql.teradata.TeradataQuery;
-<<<<<<< HEAD
-import com.mysema.query.types.Expression;
-=======
 import org.junit.Rule;
 import org.junit.rules.MethodRule;
 import org.slf4j.Logger;
 import org.slf4j.LoggerFactory;
 import static org.junit.Assert.assertEquals;
->>>>>>> 2c23b2ef
 
 public abstract class AbstractBaseTest {
 
@@ -82,8 +71,6 @@
 
     protected Target target = Connections.getTarget();
 
-    private Target target = Connections.getTarget();
-
     protected Configuration configuration = new Configuration(templates);
 
     @Nullable
@@ -95,18 +82,6 @@
     @Rule
     public static MethodRule targetRule = new TargetRule();
 
-<<<<<<< HEAD
-    protected Expression<?> add(List<Expression<?>> list, Expression<?> expr, Target... exclusions) {
-        if (exclusions.length > 0) {
-            for (Target t : exclusions) {
-                if (t.equals(target)) {
-                    return expr;
-                }
-            }
-        }
-        list.add(expr);
-        return expr;
-=======
     protected <T> void add(List<T> list, T arg, Target... exclusions) {
         if (exclusions.length > 0) {
             for (Target t : exclusions) {
@@ -116,7 +91,6 @@
             }
         }
         list.add(arg);
->>>>>>> 2c23b2ef
     }
 
     protected SQLUpdateClause update(RelationalPath<?> e) {
