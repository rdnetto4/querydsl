<?xml version="1.0" encoding="UTF-8"?>
<project xsi:schemaLocation="http://maven.apache.org/POM/4.0.0 http://maven.apache.org/maven-v4_0_0.xsd" xmlns="http://maven.apache.org/POM/4.0.0" xmlns:xsi="http://www.w3.org/2001/XMLSchema-instance">
  <modelVersion>4.0.0</modelVersion>

  <parent>
    <groupId>com.querydsl</groupId>
    <artifactId>querydsl-root</artifactId>
<<<<<<< HEAD
    <version>4.1.5.BUILD-SNAPSHOT</version>
=======
    <version>4.1.4-upgrade-mongo</version>
>>>>>>> d5f402c3
    <relativePath>../pom.xml</relativePath>
  </parent>

  <groupId>com.querydsl</groupId>
  <artifactId>querydsl-mongodb</artifactId>
  <name>Querydsl - Mongodb support</name>
  <description>Mongodb support for Querydsl</description>
  <packaging>jar</packaging>

  <properties>
    <mongodb.version>3.5.0</mongodb.version>
    <osgi.import.package>
      com.mongodb;version="0.0.0",
      org.mongodb.morphia.*;version="1.3.2",
      org.bson.*;version="0.0.0",
      ${osgi.import.package.root}
    </osgi.import.package>
  </properties>

  <dependencies>
    <dependency>
      <groupId>org.mongodb</groupId>
      <artifactId>mongo-java-driver</artifactId>
      <version>${mongodb.version}</version>
    </dependency>
    <dependency>
      <groupId>org.mongodb.morphia</groupId>
      <artifactId>morphia</artifactId>
      <version>${morphia.version}</version>
      <optional>true</optional>
    </dependency>
    <dependency>
      <groupId>com.thoughtworks.proxytoys</groupId>
      <artifactId>proxytoys</artifactId>
      <version>1.0</version>
      <type>jar</type>
      <optional>true</optional>
    </dependency>

    <dependency>
      <groupId>com.querydsl</groupId>
      <artifactId>querydsl-core</artifactId>
      <version>${project.version}</version>
    </dependency>
    <dependency>
      <groupId>com.querydsl</groupId>
      <artifactId>querydsl-apt</artifactId>
      <version>${project.version}</version>
      <scope>provided</scope>
    </dependency>

    <dependency>
      <groupId>org.slf4j</groupId>
      <artifactId>slf4j-api</artifactId>
    </dependency>
    <dependency>
      <groupId>org.slf4j</groupId>
      <artifactId>slf4j-log4j12</artifactId>
    </dependency>

    <!-- test -->
    <dependency>
      <groupId>com.querydsl</groupId>
      <artifactId>querydsl-core</artifactId>
      <version>${project.version}</version>
      <scope>test</scope>
      <type>test-jar</type>
    </dependency>
  </dependencies>

  <build>
    <plugins>
      <plugin>
        <groupId>org.apache.felix</groupId>
        <artifactId>maven-bundle-plugin</artifactId>
      </plugin>

      <plugin>
        <groupId>com.mysema.maven</groupId>
        <artifactId>apt-maven-plugin</artifactId>
        <executions>
          <execution>
            <goals>
              <goal>test-process</goal>
              <goal>add-test-sources</goal>
            </goals>
            <configuration>
              <outputDirectory>target/generated-test-sources/java</outputDirectory>
              <processor>com.querydsl.apt.morphia.MorphiaAnnotationProcessor</processor>
              <logOnlyOnError>true</logOnlyOnError>
              <options>
                <defaultOverwrite>true</defaultOverwrite>
              </options>
            </configuration>
          </execution>
        </executions>
      </plugin>

      <plugin>
        <artifactId>maven-assembly-plugin</artifactId>
        <executions>
          <execution>
            <id>extra-jars</id>
            <goals>
              <goal>single</goal>
            </goals>
            <phase>package</phase>
            <configuration>
              <descriptors>
                <descriptor>src/main/apt.xml</descriptor>
                <descriptor>src/main/assembly.xml</descriptor>
              </descriptors>
              <outputDirectory>${project.build.directory}</outputDirectory>
            </configuration>
          </execution>
        </executions>
      </plugin>

      <plugin>
        <groupId>org.apache.maven.plugins</groupId>
        <artifactId>maven-surefire-plugin</artifactId>
        <executions>
          <execution>
            <id>verification</id>
            <goals>
              <goal>test</goal>
            </goals>
            <phase>verify</phase>
            <configuration>
              <systemProperties>
                <property>
                  <name>version</name>
                  <value>${project.version}</value>
                </property>
              </systemProperties>
              <includes>
                <include>com/querydsl/jpa/PackageVerification.java</include>
              </includes>
            </configuration>
          </execution>
        </executions>
      </plugin>

    </plugins>
  </build>


</project><|MERGE_RESOLUTION|>--- conflicted
+++ resolved
@@ -5,11 +5,7 @@
   <parent>
     <groupId>com.querydsl</groupId>
     <artifactId>querydsl-root</artifactId>
-<<<<<<< HEAD
     <version>4.1.5.BUILD-SNAPSHOT</version>
-=======
-    <version>4.1.4-upgrade-mongo</version>
->>>>>>> d5f402c3
     <relativePath>../pom.xml</relativePath>
   </parent>
 
